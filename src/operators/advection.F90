! Copyright (C) 2020 Bolding & Bruggeman and Hans Burchard

SUBMODULE (getm_operators) advection_smod

!-----------------------------------------------------------------------------

!   USE advection_superbee
!   USE advection_upstream

INTERFACE
#if 0
   module subroutine upstream_initialize()
!      class(type_advection), intent(inout) :: self
   end subroutine upstream_initialize
   module subroutine upstream_calculate(self,domain,dt,var)
      class(type_advection), intent(inout) :: self
      class(type_getm_domain), intent(in) :: domain
      real(real64), intent(in) :: dt
      real(real64), dimension(:,:,:), intent(inout) :: var
   end subroutine upstream_calculate
   module subroutine init_gvc(self)
      class(type_getm_domain), intent(inout) :: self
   end subroutine init_gvc
   module subroutine do_gvc(self,dt)
      class(type_getm_domain), intent(inout) :: self
      real(real64), intent(in) :: dt
   end subroutine do_gvc
   module subroutine u_advection_superbee(imin,imax,jmin,jmax,umask,dxu,dyu,hu,u,tmask,A,dt,h,f)
      integer, intent(in) :: imin,imax,jmin,jmax
      integer, intent(in) :: umask(:,:)
      real(real64), intent(in) :: dxu(:,:), dyu(:,:), hu(:,:), u(:,:)
      integer, intent(in) :: tmask(:,:)
      real(real64), intent(in) :: A(:,:)
      real(real64), intent(in) :: dt
      real(real64), intent(inout) :: h(:,:), f(:,:)
   end subroutine
#endif
END INTERFACE

ENUM, BIND(C)
  ENUMERATOR :: SPLIT_ADVECTION_SCHEMES=0
  ENUMERATOR :: HSIMT=1
  ENUMERATOR :: MUSCL=2
  ENUMERATOR :: P2_PDM=3
  ENUMERATOR :: SPLMAX13=4
  ENUMERATOR :: SUPERBEE=5
  ENUMERATOR :: UPSTREAM=6
END ENUM

!-----------------------------------------------------------------------------

CONTAINS

!-----------------------------------------------------------------------------

module SUBROUTINE advection_initialize(self,scheme)

   !! Initialize the salinity field

   IMPLICIT NONE

   ! Subroutine arguments
   class(type_advection), intent(inout) :: self
   integer, intent(in) :: scheme
!   real(real64), dimension(:,:,:), intent(in) :: var

!  Local constants

!  Local variables
!---------------------------------------------------------------------------
#if 0
   select case (scheme)
      case (1)
         call upstream_initialize()
   end select
#endif
   return
END SUBROUTINE advection_initialize

!---------------------------------------------------------------------------

#if 0
MODULE subroutine advection_calculate_2d(self,scheme,ugrid,u,vgrid,v,dt,tgrid,f)

   IMPLICIT NONE

   class(type_advection), intent(inout) :: self
   integer, intent(in) :: scheme
   type(type_getm_grid), intent(in) :: ugrid, vgrid
   real(real64), intent(in) :: u(:,:), v(:,:)
   real(real64), intent(in) :: dt
   type(type_getm_grid), intent(inout) :: tgrid
   real(real64), intent(inout) :: f(:,:)

!  Local constants

!  Local variables
#else
MODULE PROCEDURE advection_calculate_2d
#endif
<<<<<<< HEAD
   real(real64), allocatable :: D(:,:)
!---------------------------------------------------------------------------
   allocate(D,mold=tgrid%D)
   D = tgrid%D
#define _RESET_DEPTH_ if(1) D = tgrid%D
=======
   real(real64) :: D(tgrid%ill:tgrid%ihl,tgrid%jll:tgrid%jhl)
!---------------------------------------------------------------------------
   D = tgrid%D

>>>>>>> 1caeb736
   select case (scheme)
      case (HSIMT)
         call u_advection_hsimt(tgrid%imin,tgrid%imax,tgrid%jmin,tgrid%jmax, &
                          ugrid%mask,ugrid%dx,ugrid%dy,ugrid%D,u, &
                          tgrid%mask,tgrid%inv_area,dt/2,D,f)
<<<<<<< HEAD
_RESET_DEPTH_
         call v_advection_hsimt(tgrid%imin,tgrid%imax,tgrid%jmin,tgrid%jmax, &
                          vgrid%mask,vgrid%dx,vgrid%dy,vgrid%D,v, &
                          tgrid%mask,tgrid%inv_area,dt,D,f)
_RESET_DEPTH_
=======
         call v_advection_hsimt(tgrid%imin,tgrid%imax,tgrid%jmin,tgrid%jmax, &
                          vgrid%mask,vgrid%dx,vgrid%dy,vgrid%D,v, &
                          tgrid%mask,tgrid%inv_area,dt,D,f)
>>>>>>> 1caeb736
         call u_advection_hsimt(tgrid%imin,tgrid%imax,tgrid%jmin,tgrid%jmax, &
                          ugrid%mask,ugrid%dx,ugrid%dy,ugrid%D,u, &
                          tgrid%mask,tgrid%inv_area,dt/2,D,f)
      case (MUSCL)
         call u_advection_muscl(tgrid%imin,tgrid%imax,tgrid%jmin,tgrid%jmax, &
                          ugrid%mask,ugrid%dx,ugrid%dy,ugrid%D,u, &
                          tgrid%mask,tgrid%inv_area,dt/2,D,f)
<<<<<<< HEAD
_RESET_DEPTH_
         call v_advection_muscl(tgrid%imin,tgrid%imax,tgrid%jmin,tgrid%jmax, &
                          vgrid%mask,vgrid%dx,vgrid%dy,vgrid%D,v, &
                          tgrid%mask,tgrid%inv_area,dt,D,f)
_RESET_DEPTH_
=======
         call v_advection_muscl(tgrid%imin,tgrid%imax,tgrid%jmin,tgrid%jmax, &
                          vgrid%mask,vgrid%dx,vgrid%dy,vgrid%D,v, &
                          tgrid%mask,tgrid%inv_area,dt,D,f)
>>>>>>> 1caeb736
         call u_advection_muscl(tgrid%imin,tgrid%imax,tgrid%jmin,tgrid%jmax, &
                          ugrid%mask,ugrid%dx,ugrid%dy,ugrid%D,u, &
                          tgrid%mask,tgrid%inv_area,dt/2,D,f)
      case (P2_PDM)
         call u_advection_p2_pdm(tgrid%imin,tgrid%imax,tgrid%jmin,tgrid%jmax, &
                          ugrid%mask,ugrid%dx,ugrid%dy,ugrid%D,u, &
                          tgrid%mask,tgrid%inv_area,dt/2,D,f)
<<<<<<< HEAD
_RESET_DEPTH_
         call v_advection_p2_pdm(tgrid%imin,tgrid%imax,tgrid%jmin,tgrid%jmax, &
                          vgrid%mask,vgrid%dx,vgrid%dy,vgrid%D,v, &
                          tgrid%mask,tgrid%inv_area,dt,D,f)
_RESET_DEPTH_
=======
         call v_advection_p2_pdm(tgrid%imin,tgrid%imax,tgrid%jmin,tgrid%jmax, &
                          vgrid%mask,vgrid%dx,vgrid%dy,vgrid%D,v, &
                          tgrid%mask,tgrid%inv_area,dt,D,f)
>>>>>>> 1caeb736
         call u_advection_p2_pdm(tgrid%imin,tgrid%imax,tgrid%jmin,tgrid%jmax, &
                          ugrid%mask,ugrid%dx,ugrid%dy,ugrid%D,u, &
                          tgrid%mask,tgrid%inv_area,dt/2,D,f)
      case (SPLMAX13)
         call u_advection_splmax13(tgrid%imin,tgrid%imax,tgrid%jmin,tgrid%jmax, &
                          ugrid%mask,ugrid%dx,ugrid%dy,ugrid%D,u, &
                          tgrid%mask,tgrid%inv_area,dt/2,D,f)
<<<<<<< HEAD
_RESET_DEPTH_
         call v_advection_splmax13(tgrid%imin,tgrid%imax,tgrid%jmin,tgrid%jmax, &
                          vgrid%mask,vgrid%dx,vgrid%dy,vgrid%D,v, &
                          tgrid%mask,tgrid%inv_area,dt,D,f)
_RESET_DEPTH_
=======
         call v_advection_splmax13(tgrid%imin,tgrid%imax,tgrid%jmin,tgrid%jmax, &
                          vgrid%mask,vgrid%dx,vgrid%dy,vgrid%D,v, &
                          tgrid%mask,tgrid%inv_area,dt,D,f)
>>>>>>> 1caeb736
         call u_advection_splmax13(tgrid%imin,tgrid%imax,tgrid%jmin,tgrid%jmax, &
                          ugrid%mask,ugrid%dx,ugrid%dy,ugrid%D,u, &
                          tgrid%mask,tgrid%inv_area,dt/2,D,f)
      case (SUPERBEE)
         call u_advection_superbee(tgrid%imin,tgrid%imax,tgrid%jmin,tgrid%jmax, &
                          ugrid%mask,ugrid%dx,ugrid%dy,ugrid%D,u, &
                          tgrid%mask,tgrid%inv_area,dt/2,D,f)
<<<<<<< HEAD
_RESET_DEPTH_
         call v_advection_superbee(tgrid%imin,tgrid%imax,tgrid%jmin,tgrid%jmax, &
                          vgrid%mask,vgrid%dx,vgrid%dy,vgrid%D,v, &
                          tgrid%mask,tgrid%inv_area,dt,D,f)
_RESET_DEPTH_
=======
         call v_advection_superbee(tgrid%imin,tgrid%imax,tgrid%jmin,tgrid%jmax, &
                          vgrid%mask,vgrid%dx,vgrid%dy,vgrid%D,v, &
                          tgrid%mask,tgrid%inv_area,dt,D,f)
>>>>>>> 1caeb736
         call u_advection_superbee(tgrid%imin,tgrid%imax,tgrid%jmin,tgrid%jmax, &
                          ugrid%mask,ugrid%dx,ugrid%dy,ugrid%D,u, &
                          tgrid%mask,tgrid%inv_area,dt/2,D,f)
      case (UPSTREAM)
         call u_advection_upstream(tgrid%imin,tgrid%imax,tgrid%jmin,tgrid%jmax, &
                          ugrid%mask,ugrid%dx,ugrid%dy,ugrid%D,u, &
                          tgrid%mask,tgrid%inv_area,dt/2,D,f)
<<<<<<< HEAD
_RESET_DEPTH_
         call v_advection_upstream(tgrid%imin,tgrid%imax,tgrid%jmin,tgrid%jmax, &
                          vgrid%mask,vgrid%dx,vgrid%dy,vgrid%D,v, &
                          tgrid%mask,tgrid%inv_area,dt,D,f)
_RESET_DEPTH_
=======
         call v_advection_upstream(tgrid%imin,tgrid%imax,tgrid%jmin,tgrid%jmax, &
                          vgrid%mask,vgrid%dx,vgrid%dy,vgrid%D,v, &
                          tgrid%mask,tgrid%inv_area,dt,D,f)
>>>>>>> 1caeb736
         call u_advection_upstream(tgrid%imin,tgrid%imax,tgrid%jmin,tgrid%jmax, &
                          ugrid%mask,ugrid%dx,ugrid%dy,ugrid%D,u, &
                          tgrid%mask,tgrid%inv_area,dt/2,D,f)
   end select
#undef _RESET_DEPTH_
#if 0
END SUBROUTINE advection_calculate_2d
#else
END PROCEDURE advection_calculate_2d
#endif

!---------------------------------------------------------------------------

#if 0
MODULE subroutine advection_calculate_3d(self,scheme,ugrid,u,vgrid,v,dt,tgrid,f)

   IMPLICIT NONE

   class(type_advection), intent(inout) :: self
   integer, intent(in) :: scheme
   type(type_getm_grid), intent(in) :: ugrid, vgrid
   real(real64), intent(in) :: u(:,:,:), v(:,:,:)
   real(real64), intent(in) :: dt
   type(type_getm_grid), intent(inout) :: tgrid
   real(real64), intent(inout) :: f(:,:,:)

!  Local constants

!  Local variables
#else
MODULE PROCEDURE advection_calculate_3d
#endif
   real(real64) :: h(tgrid%ill:tgrid%ihl,tgrid%jll:tgrid%jhl,0:tgrid%kmax)
   integer :: k
   real(real64), allocatable :: hn(:,:,:)
!---------------------------------------------------------------------------
<<<<<<< HEAD
   allocate(hn,mold=tgrid%hn)
   hn = tgrid%hn
=======
   h = tgrid%hn
>>>>>>> 1caeb736
   select case (scheme)
      case (SUPERBEE)
         do k=tgrid%kmin,tgrid%kmax
            call u_advection_superbee(tgrid%ill,tgrid%ihl,tgrid%jll,tgrid%jhl, &
                             ugrid%mask,ugrid%dx,ugrid%dy,ugrid%hn(:,:,k),u(:,:,k), &
                             tgrid%mask,tgrid%inv_area,dt/2,h(:,:,k),f(:,:,k))
            call v_advection_superbee(tgrid%ill,tgrid%ihl,tgrid%jll,tgrid%jhl, &
                             vgrid%mask,vgrid%dx,vgrid%dy,vgrid%hn(:,:,k),v(:,:,k), &
                             tgrid%mask,tgrid%inv_area,dt/2,h(:,:,k),f(:,:,k))
         end do
         call w_advection_superbee(tgrid%ill,tgrid%ihl,tgrid%jll,tgrid%jhl, &
                                   tgrid%kmax, w, tgrid%mask, dt, h, f)
         do k=tgrid%kmin,tgrid%kmax
            call v_advection_superbee(tgrid%ill,tgrid%ihl,tgrid%jll,tgrid%jhl, &
                             vgrid%mask,vgrid%dx,vgrid%dy,vgrid%hn(:,:,k),v(:,:,k), &
                             tgrid%mask,tgrid%inv_area,dt/2,h(:,:,k),f(:,:,k))
            call u_advection_superbee(tgrid%ill,tgrid%ihl,tgrid%jll,tgrid%jhl, &
                             ugrid%mask,ugrid%dx,ugrid%dy,ugrid%hn(:,:,k),u(:,:,k), &
                             tgrid%mask,tgrid%inv_area,dt/2,h(:,:,k),f(:,:,k))
         end do
      case (UPSTREAM)
         do k=tgrid%kmin,tgrid%kmax
            call u_advection_upstream(tgrid%ill,tgrid%ihl,tgrid%jll,tgrid%jhl, &
                             ugrid%mask,ugrid%dx,ugrid%dy,ugrid%hn(:,:,k),u(:,:,k), &
                             tgrid%mask,tgrid%inv_area,dt/2,h(:,:,k),f(:,:,k))
            call v_advection_upstream(tgrid%ill,tgrid%ihl,tgrid%jll,tgrid%jhl, &
                             vgrid%mask,vgrid%dx,vgrid%dy,vgrid%hn(:,:,k),v(:,:,k), &
                             tgrid%mask,tgrid%inv_area,dt/2,h(:,:,k),f(:,:,k))
         end do
         call w_advection_upstream(tgrid%ill,tgrid%ihl,tgrid%jll,tgrid%jhl, &
                                   tgrid%kmax, w, tgrid%mask, dt, h, f)
         do k=tgrid%kmin,tgrid%kmax
            call v_advection_upstream(tgrid%ill,tgrid%ihl,tgrid%jll,tgrid%jhl, &
                             vgrid%mask,vgrid%dx,vgrid%dy,vgrid%hn(:,:,k),v(:,:,k), &
                             tgrid%mask,tgrid%inv_area,dt/2,h(:,:,k),f(:,:,k))
            call u_advection_upstream(tgrid%ill,tgrid%ihl,tgrid%jll,tgrid%jhl, &
                             ugrid%mask,ugrid%dx,ugrid%dy,ugrid%hn(:,:,k),u(:,:,k), &
                             tgrid%mask,tgrid%inv_area,dt/2,h(:,:,k),f(:,:,k))
         end do
   end select
   return
#if 0
END SUBROUTINE advection_calculate_3d
#else
END PROCEDURE advection_calculate_3d
#endif

!---------------------------------------------------------------------------

END SUBMODULE advection_smod<|MERGE_RESOLUTION|>--- conflicted
+++ resolved
@@ -98,34 +98,21 @@
 #else
 MODULE PROCEDURE advection_calculate_2d
 #endif
-<<<<<<< HEAD
    real(real64), allocatable :: D(:,:)
 !---------------------------------------------------------------------------
    allocate(D,mold=tgrid%D)
    D = tgrid%D
 #define _RESET_DEPTH_ if(1) D = tgrid%D
-=======
-   real(real64) :: D(tgrid%ill:tgrid%ihl,tgrid%jll:tgrid%jhl)
-!---------------------------------------------------------------------------
-   D = tgrid%D
-
->>>>>>> 1caeb736
    select case (scheme)
       case (HSIMT)
          call u_advection_hsimt(tgrid%imin,tgrid%imax,tgrid%jmin,tgrid%jmax, &
                           ugrid%mask,ugrid%dx,ugrid%dy,ugrid%D,u, &
                           tgrid%mask,tgrid%inv_area,dt/2,D,f)
-<<<<<<< HEAD
 _RESET_DEPTH_
          call v_advection_hsimt(tgrid%imin,tgrid%imax,tgrid%jmin,tgrid%jmax, &
                           vgrid%mask,vgrid%dx,vgrid%dy,vgrid%D,v, &
                           tgrid%mask,tgrid%inv_area,dt,D,f)
 _RESET_DEPTH_
-=======
-         call v_advection_hsimt(tgrid%imin,tgrid%imax,tgrid%jmin,tgrid%jmax, &
-                          vgrid%mask,vgrid%dx,vgrid%dy,vgrid%D,v, &
-                          tgrid%mask,tgrid%inv_area,dt,D,f)
->>>>>>> 1caeb736
          call u_advection_hsimt(tgrid%imin,tgrid%imax,tgrid%jmin,tgrid%jmax, &
                           ugrid%mask,ugrid%dx,ugrid%dy,ugrid%D,u, &
                           tgrid%mask,tgrid%inv_area,dt/2,D,f)
@@ -133,17 +120,11 @@
          call u_advection_muscl(tgrid%imin,tgrid%imax,tgrid%jmin,tgrid%jmax, &
                           ugrid%mask,ugrid%dx,ugrid%dy,ugrid%D,u, &
                           tgrid%mask,tgrid%inv_area,dt/2,D,f)
-<<<<<<< HEAD
 _RESET_DEPTH_
          call v_advection_muscl(tgrid%imin,tgrid%imax,tgrid%jmin,tgrid%jmax, &
                           vgrid%mask,vgrid%dx,vgrid%dy,vgrid%D,v, &
                           tgrid%mask,tgrid%inv_area,dt,D,f)
 _RESET_DEPTH_
-=======
-         call v_advection_muscl(tgrid%imin,tgrid%imax,tgrid%jmin,tgrid%jmax, &
-                          vgrid%mask,vgrid%dx,vgrid%dy,vgrid%D,v, &
-                          tgrid%mask,tgrid%inv_area,dt,D,f)
->>>>>>> 1caeb736
          call u_advection_muscl(tgrid%imin,tgrid%imax,tgrid%jmin,tgrid%jmax, &
                           ugrid%mask,ugrid%dx,ugrid%dy,ugrid%D,u, &
                           tgrid%mask,tgrid%inv_area,dt/2,D,f)
@@ -151,17 +132,11 @@
          call u_advection_p2_pdm(tgrid%imin,tgrid%imax,tgrid%jmin,tgrid%jmax, &
                           ugrid%mask,ugrid%dx,ugrid%dy,ugrid%D,u, &
                           tgrid%mask,tgrid%inv_area,dt/2,D,f)
-<<<<<<< HEAD
 _RESET_DEPTH_
          call v_advection_p2_pdm(tgrid%imin,tgrid%imax,tgrid%jmin,tgrid%jmax, &
                           vgrid%mask,vgrid%dx,vgrid%dy,vgrid%D,v, &
                           tgrid%mask,tgrid%inv_area,dt,D,f)
 _RESET_DEPTH_
-=======
-         call v_advection_p2_pdm(tgrid%imin,tgrid%imax,tgrid%jmin,tgrid%jmax, &
-                          vgrid%mask,vgrid%dx,vgrid%dy,vgrid%D,v, &
-                          tgrid%mask,tgrid%inv_area,dt,D,f)
->>>>>>> 1caeb736
          call u_advection_p2_pdm(tgrid%imin,tgrid%imax,tgrid%jmin,tgrid%jmax, &
                           ugrid%mask,ugrid%dx,ugrid%dy,ugrid%D,u, &
                           tgrid%mask,tgrid%inv_area,dt/2,D,f)
@@ -169,17 +144,11 @@
          call u_advection_splmax13(tgrid%imin,tgrid%imax,tgrid%jmin,tgrid%jmax, &
                           ugrid%mask,ugrid%dx,ugrid%dy,ugrid%D,u, &
                           tgrid%mask,tgrid%inv_area,dt/2,D,f)
-<<<<<<< HEAD
 _RESET_DEPTH_
          call v_advection_splmax13(tgrid%imin,tgrid%imax,tgrid%jmin,tgrid%jmax, &
                           vgrid%mask,vgrid%dx,vgrid%dy,vgrid%D,v, &
                           tgrid%mask,tgrid%inv_area,dt,D,f)
 _RESET_DEPTH_
-=======
-         call v_advection_splmax13(tgrid%imin,tgrid%imax,tgrid%jmin,tgrid%jmax, &
-                          vgrid%mask,vgrid%dx,vgrid%dy,vgrid%D,v, &
-                          tgrid%mask,tgrid%inv_area,dt,D,f)
->>>>>>> 1caeb736
          call u_advection_splmax13(tgrid%imin,tgrid%imax,tgrid%jmin,tgrid%jmax, &
                           ugrid%mask,ugrid%dx,ugrid%dy,ugrid%D,u, &
                           tgrid%mask,tgrid%inv_area,dt/2,D,f)
@@ -187,17 +156,11 @@
          call u_advection_superbee(tgrid%imin,tgrid%imax,tgrid%jmin,tgrid%jmax, &
                           ugrid%mask,ugrid%dx,ugrid%dy,ugrid%D,u, &
                           tgrid%mask,tgrid%inv_area,dt/2,D,f)
-<<<<<<< HEAD
 _RESET_DEPTH_
          call v_advection_superbee(tgrid%imin,tgrid%imax,tgrid%jmin,tgrid%jmax, &
                           vgrid%mask,vgrid%dx,vgrid%dy,vgrid%D,v, &
                           tgrid%mask,tgrid%inv_area,dt,D,f)
 _RESET_DEPTH_
-=======
-         call v_advection_superbee(tgrid%imin,tgrid%imax,tgrid%jmin,tgrid%jmax, &
-                          vgrid%mask,vgrid%dx,vgrid%dy,vgrid%D,v, &
-                          tgrid%mask,tgrid%inv_area,dt,D,f)
->>>>>>> 1caeb736
          call u_advection_superbee(tgrid%imin,tgrid%imax,tgrid%jmin,tgrid%jmax, &
                           ugrid%mask,ugrid%dx,ugrid%dy,ugrid%D,u, &
                           tgrid%mask,tgrid%inv_area,dt/2,D,f)
@@ -205,17 +168,11 @@
          call u_advection_upstream(tgrid%imin,tgrid%imax,tgrid%jmin,tgrid%jmax, &
                           ugrid%mask,ugrid%dx,ugrid%dy,ugrid%D,u, &
                           tgrid%mask,tgrid%inv_area,dt/2,D,f)
-<<<<<<< HEAD
 _RESET_DEPTH_
          call v_advection_upstream(tgrid%imin,tgrid%imax,tgrid%jmin,tgrid%jmax, &
                           vgrid%mask,vgrid%dx,vgrid%dy,vgrid%D,v, &
                           tgrid%mask,tgrid%inv_area,dt,D,f)
 _RESET_DEPTH_
-=======
-         call v_advection_upstream(tgrid%imin,tgrid%imax,tgrid%jmin,tgrid%jmax, &
-                          vgrid%mask,vgrid%dx,vgrid%dy,vgrid%D,v, &
-                          tgrid%mask,tgrid%inv_area,dt,D,f)
->>>>>>> 1caeb736
          call u_advection_upstream(tgrid%imin,tgrid%imax,tgrid%jmin,tgrid%jmax, &
                           ugrid%mask,ugrid%dx,ugrid%dy,ugrid%D,u, &
                           tgrid%mask,tgrid%inv_area,dt/2,D,f)
@@ -248,16 +205,11 @@
 #else
 MODULE PROCEDURE advection_calculate_3d
 #endif
-   real(real64) :: h(tgrid%ill:tgrid%ihl,tgrid%jll:tgrid%jhl,0:tgrid%kmax)
    integer :: k
    real(real64), allocatable :: hn(:,:,:)
 !---------------------------------------------------------------------------
-<<<<<<< HEAD
    allocate(hn,mold=tgrid%hn)
    hn = tgrid%hn
-=======
-   h = tgrid%hn
->>>>>>> 1caeb736
    select case (scheme)
       case (SUPERBEE)
          do k=tgrid%kmin,tgrid%kmax
@@ -298,7 +250,6 @@
                              tgrid%mask,tgrid%inv_area,dt/2,h(:,:,k),f(:,:,k))
          end do
    end select
-   return
 #if 0
 END SUBROUTINE advection_calculate_3d
 #else
