--- conflicted
+++ resolved
@@ -4,13 +4,7 @@
 import numpy as np
 import numpy.typing as npt
 
-<<<<<<< HEAD
-if TYPE_CHECKING:
-    from . import domain
 from .constants import CENTERS, INTERFACES
-=======
-from .constants import CENTERS
->>>>>>> aba6f323
 from . import _pygetm
 from . import core
 
@@ -189,10 +183,11 @@
         out: Optional[np.ndarray] = None,
         where: Optional[np.ndarray] = None,
     ):
+        print(self.dsigma, self.Dgamma, self.k_ref, D.shape)
         if out is None:
             out = np.empty(self.dbeta.shape + D.shape)
         if where is None:
-            where = np.full(D.shape, 1)
+            where = np.full(D.shape, 1, dtype=np.intc)
         _pygetm.update_gvc(
             self.dsigma, self.dbeta, self.Dgamma, self.k_ref, D, where, out
         )
@@ -200,12 +195,13 @@
 
 
 class Adaptive(Base):
-    """Adaptive coordinates - placeholder only for now"""
-
-    # add parameters of adaptive coordinates here, after nz [but not model fields]
+    """Adaptive coordinates"""
+
     def __init__(
         self,
         nz: int,
+        timestep: float = -1.0,
+        cnpar: float = 1.0,
         ddl: float = 0.0,
         ddu: float = 0.0,
         gamma_surf: bool = True,
@@ -232,12 +228,14 @@
         vfilter: float = 0.2,
         nhfilter: int = 1,
         hfilter: float = 0.1,
-        tgrid: float = 14400.0,
         split: int = 1,
+        timescale: float = 14400.0,
     ):
         """
         Args:
             nz: number of layers
+            timestep: model baroclinic time step
+            cnpar: Crank Nicolson implicitness parameter
             ddl: zoom factor at bottom (0: no zooming, 2: strong zooming)
             ddu: zoom factor at surface (0: no zooming, 2: strong zooming)
             gamma_surf: use layers of constant thickness `Dgamma/nz` at surface (otherwise, at bottom)
@@ -260,23 +258,35 @@
             dvel: reference value for SS absolute shear between neighbor cells
             chmin: internal nug coeff for shallow-water regions
             hmin: minimum depth
-            nvfilter: Number of vertical Dgrid filter iterations [0:]
-            vfilter: Strength of vertical filter-of-Dgrid [0:~0.5]
-            nhfilter: Number of horizontal Dgrid filter iterations [0:]
-            hfilter: Strength of horizontal filter-of-Dgrid [0:~0.5]
-            tgrid: Time scale of grid adaptation
-            split: Take this many partial-steps for diffusion eq.
-        """
-
+            nvfilter: number of vertical Dgrid filter iterations [0:]
+            vfilter: strength of vertical filter-of-Dgrid [0:~0.5]
+            nhfilter: number of horizontal Dgrid filter iterations [0:]
+            hfilter: strength of horizontal filter-of-Dgrid [0:~0.5]
+            split: Take this many partial-steps for for vertical filtering == 1 for now
+            timescale: time scale of grid adaptation [s-1]
+        """
+
+        if timestep <= 0.0:
+            raise Exception("timestep must be a positive value")
         if ddl <= 0.0 and ddu <= 0.0:
             raise Exception("ddl and/or ddu must be a positive number")
+        if csigma <= 0.0 and cgvc <= 0.0:
+            raise Exception("either csigma or cgvc must be a positive number")
         if Dgamma <= 0.0:
             raise Exception("Dgamma must be a positive number")
+        if timescale <= 0.0:
+            raise Exception("timescale must be a positive value")
+
+        if csigma > 0.0 and cgvc > 0.0:
+            #            self.logger.info( f"Both csigma and cgvc > 0 - setting csig < 0")
+            csigma = -csigma
 
         super().__init__(nz)
-        self.cnp = 1.0 # needed from outside
+        self.timestep = timestep
+        self.cnpar = cnpar
         self.ddl = ddl
         self.ddu = ddu
+        self.gamma_surf = gamma_surf
         self.Dgamma = Dgamma
         self.decay = decay
         self.hpow = hpow
@@ -300,27 +310,31 @@
         self.vfilter = vfilter
         self.nhfilter = nhfilter
         self.hfilter = hfilter
-        self.tgrid = tgrid
-        self.split = split
-
-        # sigma = Sigma(nz, ddl, ddu)
+        # self.split = split
+        self.split = 1
+        self.timescale = timescale
+
         if self.csigma > 0.0:
-            self._sigma_dga = Sigma(nz).dga
+            self._sigma = Sigma(nz, ddu=self.ddu, ddl=self.ddl)
+
         if self.cgvc > 0.0:
-            self._gvc_dga = GVC(nz).dga
-
-    def initialize(self, tgrid: "core.Grid", *other_grids: "core.Grid", logger: logging.Logger):
-        from pygetm.operators import VerticalDiffusion
-
-<<<<<<< HEAD
+            self._gvc = GVC(
+                nz,
+                ddu=self.ddu,
+                ddl=self.ddl,
+                gamma_surf=self.gamma_surf,
+                Dgamma=self.Dgamma,
+            )
+
+    def initialize(
+        self, tgrid: core.Grid, *other_grids: core.Grid, logger: logging.Logger
+    ):
         super().initialize(tgrid, *other_grids, logger=logger)
-        self.logger.info( f"Initialize Adaptive coordinates")
-
-        self._vertical_diffusion = VerticalDiffusion(tgrid, cnpar=self.cnp)
-=======
-    def initialize(self, tgrid: core.Grid, *other_grids: core.Grid):
-        super().initialize(tgrid, *other_grids)
->>>>>>> aba6f323
+        self.logger.info(f"Initialize Adaptive coordinates")
+
+        self.other_grids = other_grids
+        self.dga_t = tgrid.array(z=CENTERS)
+        self.dga_other = tuple(grid.array(z=CENTERS) for grid in other_grids)
 
         self.tgrid = tgrid
         self.nug = tgrid.array(
@@ -330,18 +344,65 @@
             z=INTERFACES,
             attrs=dict(_require_halos=True, _time_varying=True, _mask_output=True),
         )
-
-        self.ga = tgrid.array(z=INTERFACES, attrs=dict(_require_halos=True, _time_varying=True, _mask_output=True))
+        # Should catch if illegal values are used
+        self.nug.all_values[0, ...] = np.nan
+        # self.nug.all_values[-1, ...] = np.nan
+
+        self.ga = tgrid.array(
+            z=CENTERS,
+            attrs=dict(_require_halos=True, _time_varying=True, _mask_output=True),
+        )
+
+        self.gai = tgrid.array(
+            z=INTERFACES,
+            attrs=dict(_require_halos=True, _time_varying=True, _mask_output=True),
+        )
+        # KBself._vertical_diffusion = VerticalDiffusion(self.tgrid, cnpar=self.cnpar)
+
+        if self.csigma > 0.0:
+            # this is only needed if we are not starting from a restart in which case
+            # we will have tgrid.hn - maybe there is a better way to do this
+            tgrid.hn[...] = self._sigma(tgrid.D.values)
+
+        if self.cgvc > 0.0:
+            # this is only needed if we are not starting from a restart in which case
+            # we will have tgrid.hn - maybe there is a better way to do this
+            self.hn_gvc = tgrid.array(
+                z=CENTERS,
+                attrs=dict(_require_halos=True, _time_varying=True, _mask_output=True),
+            )
+            tgrid.hn[...] = self._gvc(tgrid.D[...])
 
         self.other_grids = other_grids
         self.dga_t = tgrid.array(z=CENTERS)
         self.dga_other = tuple(grid.array(z=CENTERS) for grid in other_grids)
-
         # Here you can obtain any other model field by name, as tgrid.fields[NAME]
         # and store it as attribte of self for later use in update
-
-    def __call__(self, D: np.ndarray, out: np.ndarray = None, where: np.ndarray = None):
-        """Calculate dimension less layer thicknesses
+        # print('AAAA', type(tgrid.fields))
+        # This has to be fixed with proper NN and SS references
+
+        # There is a issue as the first returns an Array and the second
+        # and numpy array. This has consequences for the call further
+        # down. May create Array instead of np.zeros()?
+        # And it seems that NN and SS are not in the dictionary even
+        # if runtype is BAROCLINIC
+
+        if "NN" in tgrid.fields.keys():
+            self.NN = tgrid.fields["NN"]
+        else:
+            self.NN = np.zeros(self.nug.shape)
+        if "SS" in tgrid.fields.keys():
+            self.SS = tgrid.fields["SS"]
+        else:
+            self.SS = np.zeros(self.nug.shape)
+
+    def __call__(
+        self,
+        D: np.ndarray,
+        out: np.ndarray = None,
+        where: np.ndarray = None,
+    ):
+        """Calculate dimensionless layer thickness for the T-grid
 
         Args:
             D: water depths (m)
@@ -359,25 +420,28 @@
         # handled by python
 
         if self.csigma > 0:
-            self.nug[...] = self.csigma
+            # self.nug[1:-1, ...] = self.csigma
+            self.nug[1:, ...] = self.csigma
         else:
-            self.nug = 0.0
-
-        # Here we need to have h_gvc - and the scaling has to depend
-        # on the value of gamma_surf
-        # if self.cgvc > 0:
-        #     self.nug(k)=self.nug(k) + cgvc*(hn_gvc(kmax)/h_gvc(k)) !*Hm1
-
-        self.NN = np.empty(self.nug.shape)
-        self.SS = np.empty(self.nug.shape)
-
-        dt = 3600. # must come from somewhere
+            self.nug.all_values[...] = np.nan
+
+        # Here we need to have hn_gvc - and the scaling has to depend
+        # on the value of gamma_surf - needs fix
+        if self.cgvc > 0:
+            self.hn_gvc[...] = self._gvc(self.tgrid.D[...])
+            self.nug[1:-1, :, :] = self.cgvc * (
+                np.divide(self.hn_gvc[-1, :, :], self.hn_gvc[:-1, :, :])
+            )
+
         # then add contributions handled by Fortran
+
         _pygetm.update_adaptive(
             self.nug,
-            self.ga,
+            self.gai,
             self.NN,
             self.SS,
+            # self.NN.all_values,
+            # self.SS.all_values,
             self.decay,
             self.hpow,
             self.chsurf,
@@ -394,40 +458,30 @@
             self.dvel,
             self.chmin,
             self.hmin,
-            dt,
         )
         # all contributions to nug are now added
+
+        # apply diffusion timescale
+        self.nug[...] /= self.timescale
 
         # apply vertical filtering from ~/python/src/filters.F90
         if self.nvfilter > 0 and self.vfilter > 0:
-            #print("_pygetm.vertical_filter")
             _pygetm.vertical_filter(self.nvfilter, self.nug, self.vfilter)
 
         # apply horizontal filtering from ~/python/src/filters.F90
         # requires halo updates
         if self.hfilter > 0:
             for _ in range(self.nhfilter):
-                #print("_pygetm.horizontal_filter")
                 self.nug.update_halos()
                 _pygetm.horizontal_filter(self.nug, self.hfilter)
 
-
         # now the grid diffusion field is ready to be applied
-        # naming of input vectors/arrays to solver
-        #KB Bjarne - GETM - pygetm
-        #KB mata   -> au    -> a1
-        #KB matb   -> bu    -> a2
-        #KB matc   -> cu    -> a3
-        #KB rhs    -> du    -> a4
-
-        #self.nug.all_values[...] = 0.01
-        #self.nug = self.nug/(2.*self.tgrid)
-        self._vertical_diffusion.prepare(self.nug, dt)
-        self._vertical_diffusion.apply(self.ga)
+        _pygetm.tridiagonal(self.nug, self.gai, self.cnpar, self.timestep)
+        # self.nug[:-1, ...] = np.nan
 
         # To get dga - that can be used to interpolate to
         # other grids for the calculation of layer heights
-        self.dga_t[...] = np.diff(self.ga[...], axis=0)
+        self.dga_t[...] = np.diff(self.gai[...], axis=0)
         self.dga_t.update_halos()
         return out
 
